--- conflicted
+++ resolved
@@ -86,7 +86,6 @@
 are small but will be slower in this case. By default in v0.5 ``resample=False``, but in 
 previous releases the default was ``resample=True``.
 
-<<<<<<< HEAD
 The nuclear model in cellpose is trained on two-channel images, where 
 the first channel is the channel to segment, and the second channel is 
 always set to an array of zeros. Therefore set the first channel as 
@@ -96,12 +95,8 @@
 
 If the nuclear model isn't working well, try the cytoplasmic model.
 
-Flow threshold
-~~~~~~~~~~~~~~~~~~~~~~
-=======
 Flow threshold (aka model fit threshold in GUI)
 ~~~~~~~~~~~~~~~~~~~~~~~~~~~~~~~~~~~~~~~~~~~~~~~~~~~~~
->>>>>>> 981effb6
 
 Note there is nothing keeping the neural network from predicting 
 horizontal and vertical flows that do not correspond to any real 
